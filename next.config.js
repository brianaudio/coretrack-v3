const withPWA = require('next-pwa')({
  dest: 'public',
  register: true,
  skipWaiting: true,
<<<<<<< HEAD
  disable: process.env.NODE_ENV === 'development',
  buildExcludes: [/middleware-manifest.json$/],
=======
  disable: process.env.NODE_ENV === 'development', // Disable in development
  runtimeCaching: [
    {
      urlPattern: /^https?.*/,
      handler: 'NetworkFirst',
      options: {
        cacheName: 'offlineCache',
        expiration: {
          maxEntries: 200,
        },
      },
    },
  ],
  buildExcludes: [/app-build-manifest\.json$/], // Exclude problematic files
>>>>>>> 11e17bc0
});

/** @type {import('next').NextConfig} */
const nextConfig = {
<<<<<<< HEAD
  reactStrictMode: true,
=======
  reactStrictMode: true, // Re-enabled with duplicate key fixes in place
>>>>>>> 11e17bc0
  eslint: {
    ignoreDuringBuilds: true, // Temporarily disable ESLint during builds
  },
  experimental: {
    esmExternals: true,
  },
}

module.exports = withPWA(nextConfig);<|MERGE_RESOLUTION|>--- conflicted
+++ resolved
@@ -2,10 +2,6 @@
   dest: 'public',
   register: true,
   skipWaiting: true,
-<<<<<<< HEAD
-  disable: process.env.NODE_ENV === 'development',
-  buildExcludes: [/middleware-manifest.json$/],
-=======
   disable: process.env.NODE_ENV === 'development', // Disable in development
   runtimeCaching: [
     {
@@ -20,21 +16,13 @@
     },
   ],
   buildExcludes: [/app-build-manifest\.json$/], // Exclude problematic files
->>>>>>> 11e17bc0
 });
 
 /** @type {import('next').NextConfig} */
 const nextConfig = {
-<<<<<<< HEAD
-  reactStrictMode: true,
-=======
   reactStrictMode: true, // Re-enabled with duplicate key fixes in place
->>>>>>> 11e17bc0
   eslint: {
     ignoreDuringBuilds: true, // Temporarily disable ESLint during builds
-  },
-  experimental: {
-    esmExternals: true,
   },
 }
 
